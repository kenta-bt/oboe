/*
 * Copyright 2016 The Android Open Source Project
 *
 * Licensed under the Apache License, Version 2.0 (the "License");
 * you may not use this file except in compliance with the License.
 * You may obtain a copy of the License at
 *
 *      http://www.apache.org/licenses/LICENSE-2.0
 *
 * Unless required by applicable law or agreed to in writing, software
 * distributed under the License is distributed on an "AS IS" BASIS,
 * WITHOUT WARRANTIES OR CONDITIONS OF ANY KIND, either express or implied.
 * See the License for the specific language governing permissions and
 * limitations under the License.
 */

#include <assert.h>
#include <stdint.h>
#include <stdlib.h>

#include "aaudio/AAudioLoader.h"
#include "aaudio/AudioStreamAAudio.h"
#include "common/OboeDebug.h"
#include "oboe/Utilities.h"

<<<<<<< HEAD
=======
#ifdef __ANDROID__
#include <sys/system_properties.h>
#endif


>>>>>>> 025a9904
using namespace oboe;
AAudioLoader *AudioStreamAAudio::mLibLoader = nullptr;

// 'C' wrapper for the data callback method
static aaudio_data_callback_result_t oboe_aaudio_data_callback_proc(
        AAudioStream *stream,
        void *userData,
        void *audioData,
        int32_t numFrames) {

    AudioStreamAAudio *oboeStream = (AudioStreamAAudio *)userData;
    if (oboeStream != NULL) {
        return static_cast<aaudio_data_callback_result_t>(
                oboeStream->callOnAudioReady(stream, audioData, numFrames));
    } else {
        return static_cast<aaudio_data_callback_result_t>(DataCallbackResult::Stop);
    }
}

static void oboe_aaudio_error_thread_proc(AudioStreamAAudio *oboeStream,
                                          AAudioStream *stream,
                                          Result error) {
    if (oboeStream != NULL) {
        oboeStream->onErrorInThread(stream, error);
    }
}

// 'C' wrapper for the error callback method
static void oboe_aaudio_error_callback_proc(
        AAudioStream *stream,
        void *userData,
        aaudio_result_t error) {

    AudioStreamAAudio *oboeStream = (AudioStreamAAudio *)userData;
    if (oboeStream != NULL) {
        // Handle error on a separate thread
        std::thread t(oboe_aaudio_error_thread_proc, oboeStream, stream, static_cast<Result>(error));
        t.detach();
    }
}

namespace oboe {

/*
 * Create a stream that uses Oboe Audio API.
 */
AudioStreamAAudio::AudioStreamAAudio(const AudioStreamBuilder &builder)
    : AudioStream(builder)
    , mFloatCallbackBuffer(nullptr)
    , mShortCallbackBuffer(nullptr)
    , mAAudioStream(nullptr) {
    mCallbackThreadEnabled.store(false);
    LOGD("AudioStreamAAudio() call isSupported()");
    isSupported();
}

AudioStreamAAudio::~AudioStreamAAudio()
{
    delete[] mFloatCallbackBuffer;
    delete[] mShortCallbackBuffer;
}

static bool isRunningOnAndroid8_1OrHigher() {
#ifdef __ANDROID__
  char sdk[PROP_VALUE_MAX] = {0};
  if (__system_property_get("ro.build.version.sdk", sdk) != 0) {
      return atoi(sdk) >= 27;  // SDK Level 27 is Android Oreo 8.1
  }
#endif
  return false;
}

bool AudioStreamAAudio::isSupported() {
    if (!isRunningOnAndroid8_1OrHigher()) {
        // See https://github.com/google/oboe/issues/40,
        // AAudio is not stable enough on Android 8.0.
        return false;
    }
    mLibLoader = AAudioLoader::getInstance();
    int openResult = mLibLoader->open();
    return openResult == 0;
}


Result AudioStreamAAudio::open() {
    Result result = Result::OK;

    if (mAAudioStream != nullptr) {
        return Result::ErrorInvalidState;
    }

    result = AudioStream::open();
    if (result != Result::OK) {
        return result;
    }

    LOGD("AudioStreamAAudio():  AAudio_createStreamBuilder()");
    AAudioStreamBuilder *aaudioBuilder;
    result = static_cast<Result>(mLibLoader->createStreamBuilder(&aaudioBuilder));
    if (result != Result::OK) {
        return result;
    }

    LOGD("AudioStreamAAudio.open() try with deviceId = %d", (int) mDeviceId);
    mLibLoader->builder_setBufferCapacityInFrames(aaudioBuilder, mBufferCapacityInFrames);
    mLibLoader->builder_setChannelCount(aaudioBuilder, mChannelCount);
    mLibLoader->builder_setDeviceId(aaudioBuilder, mDeviceId);
    mLibLoader->builder_setDirection(aaudioBuilder, static_cast<aaudio_direction_t>(mDirection));
    mLibLoader->builder_setFormat(aaudioBuilder, static_cast<aaudio_format_t>(mFormat));
    mLibLoader->builder_setSampleRate(aaudioBuilder, mSampleRate);
    mLibLoader->builder_setSharingMode(aaudioBuilder,
                                       static_cast<aaudio_sharing_mode_t>(mSharingMode));
    mLibLoader->builder_setPerformanceMode(aaudioBuilder,
                                           static_cast<aaudio_performance_mode_t>(mPerformanceMode));

    // TODO get more parameters from the builder?

    if (mStreamCallback != nullptr) {
        mLibLoader->builder_setDataCallback(aaudioBuilder, oboe_aaudio_data_callback_proc, this);
        mLibLoader->builder_setFramesPerDataCallback(aaudioBuilder, getFramesPerCallback());
    }
    mLibLoader->builder_setErrorCallback(aaudioBuilder, oboe_aaudio_error_callback_proc, this);

    {
        AAudioStream *stream = nullptr;
        result = static_cast<Result>(mLibLoader->builder_openStream(aaudioBuilder, &stream));
        mAAudioStream.store(stream);
    }
    if (result != Result::OK) {
        goto error2;
    }

    // Query and cache the values that will not change.
    mDeviceId = mLibLoader->stream_getDeviceId(mAAudioStream);
    mChannelCount = mLibLoader->stream_getChannelCount(mAAudioStream);
    mSampleRate = mLibLoader->stream_getSampleRate(mAAudioStream);
    mNativeFormat = static_cast<AudioFormat>(mLibLoader->stream_getFormat(mAAudioStream));
    if (mFormat == AudioFormat::Unspecified) {
        mFormat = mNativeFormat;
    }
    mSharingMode = static_cast<SharingMode>(mLibLoader->stream_getSharingMode(mAAudioStream));
    mPerformanceMode = static_cast<PerformanceMode>(
            mLibLoader->stream_getPerformanceMode(mAAudioStream));
    mBufferCapacityInFrames = mLibLoader->stream_getBufferCapacity(mAAudioStream);

    LOGD("AudioStreamAAudio.open() app    format = %d", (int) mFormat);
    LOGD("AudioStreamAAudio.open() native format = %d", (int) mNativeFormat);
    LOGD("AudioStreamAAudio.open() sample rate   = %d", (int) mSampleRate);
    LOGD("AudioStreamAAudio.open() capacity      = %d", (int) mBufferCapacityInFrames);

error2:
    mLibLoader->builder_delete(aaudioBuilder);
    LOGD("AudioStreamAAudio.open: AAudioStream_Open() returned %s, mAAudioStream = %p",
         mLibLoader->convertResultToText(static_cast<aaudio_result_t>(result)),
         mAAudioStream.load());
    return result;
}

Result AudioStreamAAudio::close()
{
    // The main reason we have this mutex if to prevent a collision between a call
    // by the application to stop a stream at the same time that an onError callback
    // is being executed because of a disconnect. The close will delete the stream,
    // which could otherwise cause the requestStop() to crash.
    std::lock_guard<std::mutex> lock(mLock);
    Result result = Result::OK;
    // This will delete the AAudio stream object so we need to null out the pointer.
    AAudioStream *stream = mAAudioStream.exchange(nullptr);
    if (stream != nullptr) {
        result = static_cast<Result>(mLibLoader->stream_close(stream));
    }
    return result;
}

DataCallbackResult AudioStreamAAudio::callOnAudioReady(AAudioStream *stream,
                                                                 void *audioData,
                                                                 int32_t numFrames) {
    return mStreamCallback->onAudioReady(
            this,
            audioData,
            numFrames);
}

void AudioStreamAAudio::onErrorInThread(AAudioStream *stream, Result error) {
    LOGD("onErrorInThread() - entering ===================================");
    assert(stream == mAAudioStream.load());
    requestStop();
    if (mStreamCallback != nullptr) {
        mStreamCallback->onErrorBeforeClose(this, error);
    }
    close();
    if (mStreamCallback != nullptr) {
        mStreamCallback->onErrorAfterClose(this, error);
    }
    LOGD("onErrorInThread() - exiting ===================================");
}

Result AudioStreamAAudio::convertApplicationDataToNative(int32_t numFrames) {
    Result result = Result::ErrorUnimplemented;
    int32_t numSamples = numFrames * getChannelCount();
    if (mFormat == AudioFormat::Float) {
        if (mNativeFormat == AudioFormat::I16) {
            convertFloatToPcm16(mFloatCallbackBuffer, mShortCallbackBuffer, numSamples);
            result = Result::OK;
        }
    } else if (mFormat == AudioFormat::I16) {
        if (mNativeFormat == AudioFormat::Float) {
            convertPcm16ToFloat(mShortCallbackBuffer, mFloatCallbackBuffer, numSamples);
            result = Result::OK;
        }
    }
    return result;
}

Result AudioStreamAAudio::requestStart() {
    std::lock_guard<std::mutex> lock(mLock);
    AAudioStream *stream = mAAudioStream.load();
    if (stream != nullptr) {
        return static_cast<Result>(mLibLoader->stream_requestStart(stream));
    } else {
        return Result::ErrorNull;
    }
}

Result AudioStreamAAudio::requestPause() {
    std::lock_guard<std::mutex> lock(mLock);
    AAudioStream *stream = mAAudioStream.load();
    if (stream != nullptr) {
        return static_cast<Result>(mLibLoader->stream_requestPause(stream));
    } else {
        return Result::ErrorNull;
    }
}

Result AudioStreamAAudio::requestFlush() {
    std::lock_guard<std::mutex> lock(mLock);
    AAudioStream *stream = mAAudioStream.load();
    if (stream != nullptr) {
        return static_cast<Result>(mLibLoader->stream_requestFlush(stream));
    } else {
        return Result::ErrorNull;
    }
}

Result AudioStreamAAudio::requestStop() {
    std::lock_guard<std::mutex> lock(mLock);
    AAudioStream *stream = mAAudioStream.load();
    if (stream != nullptr) {
        return static_cast<Result>(mLibLoader->stream_requestStop(stream));
    } else {
        return Result::ErrorNull;
    }
}

// TODO: Update to return tuple of Result and framesWritten (avoids cast)
int32_t AudioStreamAAudio::write(const void *buffer,
                                     int32_t numFrames,
                                     int64_t timeoutNanoseconds) {
    AAudioStream *stream = mAAudioStream.load();
    if (stream != nullptr) {
        return mLibLoader->stream_write(mAAudioStream, buffer, numFrames, timeoutNanoseconds);
    } else {
        return static_cast<int32_t>(Result::ErrorNull);
    }
}

int32_t AudioStreamAAudio::read(void *buffer,
                                 int32_t numFrames,
                                 int64_t timeoutNanoseconds) {
    AAudioStream *stream = mAAudioStream.load();
    if (stream != nullptr) {
        return mLibLoader->stream_read(mAAudioStream, buffer, numFrames, timeoutNanoseconds);
    } else {
        return static_cast<int32_t>(Result::ErrorNull);
    }
}

Result AudioStreamAAudio::waitForStateChange(StreamState currentState,
                                        StreamState *nextState,
                                        int64_t timeoutNanoseconds) {
    AAudioStream *stream = mAAudioStream.load();
    if (stream != nullptr) {

        aaudio_stream_state_t aaudioNextState;
        aaudio_result_t result = mLibLoader->stream_waitForStateChange(
                        mAAudioStream,
                        static_cast<aaudio_stream_state_t>(currentState),
                        &aaudioNextState,
                        timeoutNanoseconds);
        *nextState = static_cast<StreamState>(aaudioNextState);
        return static_cast<Result>(result);
    } else {
        return Result::ErrorNull;
    }
}

Result AudioStreamAAudio::setBufferSizeInFrames(int32_t requestedFrames) {
    if (requestedFrames > mBufferCapacityInFrames) {
        requestedFrames = mBufferCapacityInFrames;
    }
    return static_cast<Result>(mLibLoader->stream_setBufferSize(mAAudioStream, requestedFrames));
}

StreamState AudioStreamAAudio::getState() {
    AAudioStream *stream = mAAudioStream.load();
    if (stream != nullptr) {
        return static_cast<StreamState>(mLibLoader->stream_getState(stream));
    } else {
        return StreamState::Closed;
    }
}

int32_t AudioStreamAAudio::getBufferSizeInFrames() const {
    AAudioStream *stream = mAAudioStream.load();
    if (stream != nullptr) {
        return mLibLoader->stream_getBufferSize(stream);
    } else {
        return static_cast<int32_t>(Result::ErrorNull);
    }
}

int32_t AudioStreamAAudio::getFramesPerBurst() {
    AAudioStream *stream = mAAudioStream.load();
    if (stream != nullptr) {
        return mLibLoader->stream_getFramesPerBurst(stream);
    } else {
        return static_cast<int32_t>(Result::ErrorNull);
    }
}

int64_t AudioStreamAAudio::getFramesRead() const {
    AAudioStream *stream = mAAudioStream.load();
    if (stream != nullptr) {
        return mLibLoader->stream_getFramesRead(stream);
    } else {
        return static_cast<int32_t>(Result::ErrorNull);
    }
}

int64_t AudioStreamAAudio::getFramesWritten() const {
    AAudioStream *stream = mAAudioStream.load();
    if (stream != nullptr) {
        return mLibLoader->stream_getFramesWritten(stream);
    } else {
        return static_cast<int64_t>(Result::ErrorNull);
    }
}

int32_t AudioStreamAAudio::getXRunCount() const {
    AAudioStream *stream = mAAudioStream.load();
    if (stream != nullptr) {
        return mLibLoader->stream_getXRunCount(stream);
    } else {
        return static_cast<int32_t>(Result::ErrorNull);
    }
}

Result AudioStreamAAudio::getTimestamp(clockid_t clockId,
                                   int64_t *framePosition,
                                   int64_t *timeNanoseconds) {
    AAudioStream *stream = mAAudioStream.load();
    if (stream != nullptr) {
        return static_cast<Result>(mLibLoader->stream_getTimestamp(stream, clockId,
                                               framePosition, timeNanoseconds));
    } else {
        return Result::ErrorNull;
    }
}

} // namespace oboe<|MERGE_RESOLUTION|>--- conflicted
+++ resolved
@@ -23,14 +23,10 @@
 #include "common/OboeDebug.h"
 #include "oboe/Utilities.h"
 
-<<<<<<< HEAD
-=======
 #ifdef __ANDROID__
 #include <sys/system_properties.h>
 #endif
 
-
->>>>>>> 025a9904
 using namespace oboe;
 AAudioLoader *AudioStreamAAudio::mLibLoader = nullptr;
 
